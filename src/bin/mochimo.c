--- conflicted
+++ resolved
@@ -1114,14 +1114,9 @@
    set_print_level(PLEVEL_LOG);
 
    /* sanity checks -- for undesired structure padding */
-<<<<<<< HEAD
-   if (sizeof(word32) != 4) resign("word32 should be 4 bytes");
-   /*else if (sizeof(TX) != TXBUFFLEN) {
-=======
    if (sizeof(word32) != 4) {
       resign("word32 should be 4 bytes");
-   } else if (sizeof(TX) != TXBUFFLEN) {
->>>>>>> 104766df
+   /*else if (sizeof(TX) != TXBUFFLEN) {
       resign("struct size error TX != TXBUFFLEN");
    }*/ else if (sizeof(LTRAN) != (TXWOTSLEN + 1 + TXAMOUNT)) {
       resign("struct size error: LTRAN != (TXWOTSLEN + 1 + TXAMOUNT)");
@@ -1145,17 +1140,7 @@
    signal(SIGSEGV, segfault); /* segmentation fault handler */
 #ifndef _WIN32
    signal(SIGCHLD, SIG_DFL);  /* so waitpid() works */
-<<<<<<< HEAD
-
-   /* sanity check -- for duplicate processes */
-   cp = strrchr(argv[0], '/');
-   if (cp == NULL) cp = strrchr(argv[0], '\\');
-   if (cp++ && *cp) strncpy(proc_name, cp, sizeof(proc_name));
-   else strncpy(proc_name, argv[0], sizeof(proc_name));
-   if (proc_dups(proc_name)) resign("Mochimo is already running!");
-=======
 #endif
->>>>>>> 104766df
 
    /* improve random generators */
    srand16fast(time(NULL) ^ getpid());
