--- conflicted
+++ resolved
@@ -138,23 +138,13 @@
    MTX *mtx;
    static TX txs;
 
-<<<<<<< HEAD
    if(memcmp(tx->src_addr, tx->chg_addr, TXWOTSLEN) == 0) {
-      pdebug("tx_val(): src == chg");  /* also mtx */
-      return 2;
-   }
-
-   if(!TX_IS_MTX(tx) && memcmp(tx->src_addr, tx->dst_addr, TXWOTSLEN) == 0) {
-      pdebug("tx_val(): src == dst");
-=======
-   if(memcmp(tx->src_addr, tx->chg_addr, TXADDRLEN) == 0) {
       pdebug("src == chg");  /* also mtx */
       return 2;
    }
 
-   if(!TX_IS_MTX(tx) && memcmp(tx->src_addr, tx->dst_addr, TXADDRLEN) == 0) {
+   if(!TX_IS_MTX(tx) && memcmp(tx->src_addr, tx->dst_addr, TXWOTSLEN) == 0) {
       pdebug("src == dst");
->>>>>>> 104766df
       return 2;
    }
 
@@ -188,13 +178,8 @@
    }
 
    /* look up source address in ledger */
-<<<<<<< HEAD
-   if(le_find(tx->src_addr, &src_le, TXWOTSLEN) == FALSE) {
-      pdebug("tx_val(): src_addr not in ledger");
-=======
-   if(le_find(tx->src_addr, &src_le, NULL, TXADDRLEN) == FALSE) {
+   if(le_find(tx->src_addr, &src_le, NULL, TXWOTSLEN) == FALSE) {
       pdebug("src_addr not in ledger");
->>>>>>> 104766df
       return 1;
    }
    total[0] = total[1] = 0;
