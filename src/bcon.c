--- conflicted
+++ resolved
@@ -255,14 +255,9 @@
    pdebug("constructing candidate-block...");
 
    /* get mining address and build sorted Txidx[]... */
-<<<<<<< HEAD
    if (read_data(maddr, TXWOTSLEN, "maddr.dat") != TXWOTSLEN) {
-      mError(FAIL, "b_con(): failed to read_data(maddr)");
-=======
-   if (read_data(maddr, TXADDRLEN, "maddr.dat") != TXADDRLEN) {
       perr("failed to read_data(maddr)");
       return VERROR;
->>>>>>> 104766df
    } else if (sorttx("txclean.dat") != VEOK) {
       perr("bad sorttx(txclean.dat)");
       return VERROR;
